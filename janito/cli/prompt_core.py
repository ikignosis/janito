--- conflicted
+++ resolved
@@ -1,388 +1,336 @@
-"""
-Core PromptHandler: Handles prompt submission and response formatting for janito CLI (shared by single and chat modes).
-"""
-
-import time
-<<<<<<< HEAD
-import sys
-=======
->>>>>>> a6848a82
-from janito import __version__ as VERSION
-from janito.performance_collector import PerformanceCollector
-from rich.status import Status
-from rich.console import Console
-from typing import Any, Optional, Callable
-from janito.driver_events import (
-    RequestStarted,
-    RequestFinished,
-    RequestStatus,
-    RateLimitRetry,
-)
-from janito.tools.tool_events import ToolCallError, ToolCallStarted
-import threading
-from janito.cli.verbose_output import print_verbose_header
-from janito.event_bus import event_bus as global_event_bus
-
-
-class StatusRef:
-    def __init__(self):
-        self.status = None
-
-
-class PromptHandler:
-    args: Any
-    agent: Any
-    performance_collector: PerformanceCollector
-    console: Console
-    provider_instance: Any
-
-    def __init__(self, args: Any, conversation_history, provider_instance) -> None:
-        self.temperature = args.temperature if hasattr(args, "temperature") else None
-        """
-        Initialize PromptHandler.
-        :param args: CLI or programmatic arguments for provider/model selection, etc.
-        :param conversation_history: LLMConversationHistory object for multi-turn chat mode.
-        :param provider_instance: An initialized provider instance.
-        """
-        self.args = args
-        self.conversation_history = conversation_history
-        self.provider_instance = provider_instance
-        self.agent = None
-        from janito.perf_singleton import performance_collector
-
-        self.performance_collector = performance_collector
-        self.console = Console()
-
-    def _handle_inner_event(self, inner_event, on_event, status):
-        if on_event:
-            on_event(inner_event)
-        from janito.tools.tool_events import ToolCallFinished, ToolCallStarted
-
-        if isinstance(inner_event, ToolCallStarted):
-            return self._handle_tool_call_started(inner_event, status)
-        if isinstance(inner_event, ToolCallFinished):
-            return self._handle_tool_call_finished(inner_event)
-        if isinstance(inner_event, RateLimitRetry):
-            return self._handle_rate_limit_retry(inner_event, status)
-        if isinstance(inner_event, RequestFinished):
-            if getattr(inner_event, "status", None) == "error":
-                return self._handle_request_finished_error(inner_event, status)
-            if getattr(inner_event, "status", None) in (
-                RequestStatus.EMPTY_RESPONSE,
-                RequestStatus.TIMEOUT,
-            ):
-                return self._handle_empty_or_timeout(inner_event, status)
-            status.update("[bold green]Received response![bold green]")
-            return "break"
-        if isinstance(inner_event, ToolCallError):
-            return self._handle_tool_call_error(inner_event, status)
-        event_type = type(inner_event).__name__
-        self.console.print(
-            f"[yellow]Warning: Unknown event type encountered: {event_type}[yellow]"
-        )
-        return None
-
-<<<<<<< HEAD
-    def _clear_current_line(self):
-        """
-        Clears the current line in the terminal and returns the cursor to column 1.
-        """
-        # Use raw ANSI escape sequences but write directly to the underlying file
-        # to bypass Rich's escaping/interpretation
-        if hasattr(self.console, "file") and hasattr(self.console.file, "write"):
-            self.console.file.write("\r\033[2K")
-            self.console.file.flush()
-        else:
-            # Fallback to sys.stdout if console.file is not available
-            sys.stdout.write("\r\033[2K")
-            sys.stdout.flush()
-
-    def _handle_tool_call_started(self, inner_event, status):
-        """Handle ToolCallStarted event - pause the timer when ask_user tool is called."""
-        if hasattr(inner_event, "tool_name") and inner_event.tool_name == "ask_user":
-            # Pause the status timer by clearing the status
-            if status:
-                status.stop()
-                # Clear the current line after status is suspended/closed
-                self._clear_current_line()
-=======
-    def _handle_tool_call_started(self, inner_event, status):
-        """Handle ToolCallStarted event - clear the status before any tool execution."""
-        # Always clear the status when any tool starts to avoid cluttering the UI
-        if status:
-            status.update("")
->>>>>>> a6848a82
-        return None
-
-    def _handle_tool_call_finished(self, inner_event):
-        if hasattr(self.args, "verbose_tools") and self.args.verbose_tools:
-            self.console.print(
-                f"[cyan][tools-adapter] Tool '{inner_event.tool_name}' result:[/cyan] {inner_event.result}"
-            )
-        else:
-            self.console.print(inner_event.result)
-        return None
-
-    def _handle_rate_limit_retry(self, inner_event, status):
-        status.update(
-            f"[yellow]Rate limited. Waiting {inner_event.retry_delay:.0f}s before retry (attempt {inner_event.attempt}).[yellow]"
-        )
-        return None
-
-    def _handle_request_finished_error(self, inner_event, status):
-        error_msg = (
-            inner_event.error if hasattr(inner_event, "error") else "Unknown error"
-        )
-        if (
-            "Status 429" in error_msg
-            and "Service tier capacity exceeded for this model" in error_msg
-        ):
-            status.update("[yellow]Service tier capacity exceeded, retrying...[yellow]")
-            return "break"
-        status.update(f"[bold red]Error: {error_msg}[bold red]")
-        self.console.print(f"[red]Error: {error_msg}[red]")
-        return "break"
-
-    def _handle_tool_call_error(self, inner_event, status):
-        error_msg = (
-            inner_event.error if hasattr(inner_event, "error") else "Unknown tool error"
-        )
-        tool_name = (
-            inner_event.tool_name if hasattr(inner_event, "tool_name") else "unknown"
-        )
-        status.update(f"[bold red]Tool Error in '{tool_name}': {error_msg}[bold red]")
-        self.console.print(f"[red]Tool Error in '{tool_name}': {error_msg}[red]")
-        return "break"
-
-    def _handle_empty_or_timeout(self, inner_event, status):
-        details = getattr(inner_event, "details", None) or {}
-        block_reason = details.get("block_reason")
-        block_msg = details.get("block_reason_message")
-        msg = details.get("message", "LLM returned an empty or incomplete response.")
-        driver_name = getattr(inner_event, "driver_name", "unknown driver")
-        if block_reason or block_msg:
-            status.update(
-                f"[bold yellow]Blocked by driver: {driver_name} | {block_reason or ''} {block_msg or ''}[bold yellow]"
-            )
-            self.console.print(
-                f"[yellow]Blocked by driver: {driver_name} (empty response): {block_reason or ''}\n{block_msg or ''}[/yellow]"
-            )
-        else:
-            status.update(
-                f"[yellow]LLM produced no output for this request (driver: {driver_name}).[/yellow]"
-            )
-            self.console.print(
-                f"[yellow]Warning: {msg} (driver: {driver_name})[/yellow]"
-            )
-        return "break"
-
-    def _process_event_iter(self, event_iter, on_event):
-        for event in event_iter:
-            # Handle exceptions from generation thread
-            if isinstance(event, dict) and event.get("type") == "exception":
-                self.console.print("[red]Exception in generation thread:[red]")
-                self.console.print(event.get("traceback", "No traceback available"))
-                break
-            if on_event:
-                on_event(event)
-            if isinstance(event, RequestStarted):
-                pass  # No change needed for started event
-            elif isinstance(event, RequestFinished) and getattr(
-                event, "status", None
-            ) in ("error", "cancelled"):
-                # Handle error/cancelled as needed
-                for inner_event in event_iter:
-                    result = self._handle_inner_event(inner_event, on_event, None)
-                    if result == "break":
-                        break
-                # After exiting, continue with next events (if any)
-            # Handle other event types outside the spinner if needed
-            elif isinstance(event, RequestFinished) and getattr(
-                event, "status", None
-            ) in (RequestStatus.EMPTY_RESPONSE, RequestStatus.TIMEOUT):
-                details = getattr(event, "details", None) or {}
-                block_reason = details.get("block_reason")
-                block_msg = details.get("block_reason_message")
-                msg = details.get(
-                    "message", "LLM returned an empty or incomplete response."
-                )
-                driver_name = getattr(event, "driver_name", "unknown driver")
-                if block_reason or block_msg:
-                    self.console.print(
-                        f"[yellow]Blocked by driver: {driver_name} (empty response): {block_reason or ''}\n{block_msg or ''}[/yellow]"
-                    )
-                else:
-                    self.console.print(
-                        f"[yellow]Warning: {msg} (driver: {driver_name})[/yellow]"
-                    )
-            else:
-                pass
-
-    def handle_prompt(
-        self, user_prompt, args=None, print_header=True, raw=False, on_event=None
-    ):
-        # args defaults to self.args for compatibility in interactive mode
-        args = (
-            args if args is not None else self.args if hasattr(self, "args") else None
-        )
-        # Join/cleanup prompt
-        if isinstance(user_prompt, list):
-            user_prompt = " ".join(user_prompt).strip()
-        else:
-            user_prompt = str(user_prompt).strip() if user_prompt is not None else ""
-        if not user_prompt:
-            raise ValueError("No user prompt was provided!")
-        if print_header and hasattr(self, "agent") and args is not None:
-            print_verbose_header(self.agent, args)
-        self.run_prompt(user_prompt, raw=raw, on_event=on_event)
-
-    def run_prompt(
-        self, user_prompt: str, raw: bool = False, on_event: Optional[Callable] = None
-    ) -> None:
-        """
-        Handles a single prompt, using the blocking event-driven chat interface.
-        Optionally takes an on_event callback for custom event handling.
-        """
-        try:
-            self._print_verbose_debug("Calling agent.chat()...")
-<<<<<<< HEAD
-
-            # Show waiting status with elapsed time
-            start_time = time.time()
-
-            # Get provider and model info for status display
-            provider_name = (
-                self.agent.get_provider_name()
-                if hasattr(self.agent, "get_provider_name")
-                else "LLM"
-            )
-            model_name = (
-                self.agent.get_model_name()
-                if hasattr(self.agent, "get_model_name")
-                else "unknown"
-            )
-
-            status = Status(
-                f"[bold blue]Waiting for {provider_name} (model: {model_name})...[/bold blue]"
-            )
-            # Thread coordination event
-            stop_updater = threading.Event()
-
-            def update_status():
-                elapsed = time.time() - start_time
-                status.update(
-                    f"[bold blue]Waiting for {provider_name} (model: {model_name})... ({elapsed:.1f}s)[/bold blue]"
-                )
-
-            # Start status display and update timer
-            status.start()
-
-            # Update status every second in a separate thread
-            def status_updater():
-                while not stop_updater.is_set():
-                    update_status()
-                    stop_updater.wait(1.0)  # Wait for 1 second or until stopped
-
-            updater_thread = threading.Thread(target=status_updater, daemon=True)
-            updater_thread.start()
-
-            try:
-                # Stop status before calling agent.chat() to prevent interference with tools
-                status.stop()
-                # Clear the current line after status is stopped
-                self._clear_current_line()
-
-                final_event = self.agent.chat(prompt=user_prompt)
-            finally:
-                # Signal the updater thread to stop
-                stop_updater.set()
-                # Wait a bit for the thread to clean up
-                updater_thread.join(timeout=0.1)
-                # Clear the current line after status is suspended/closed
-                self._clear_current_line()
-
-=======
-            
-            # Show waiting status with elapsed time
-            start_time = time.time()
-            
-            # Get provider and model info for status display
-            provider_name = self.agent.get_provider_name() if hasattr(self.agent, 'get_provider_name') else 'LLM'
-            model_name = self.agent.get_model_name() if hasattr(self.agent, 'get_model_name') else 'unknown'
-            
-            status = Status(f"[bold blue]Waiting for {provider_name} (model: {model_name})...[/bold blue]")
-            
-            # Thread coordination event
-            stop_updater = threading.Event()
-            
-            def update_status():
-                elapsed = time.time() - start_time
-                status.update(f"[bold blue]Waiting for {provider_name} (model: {model_name})... ({elapsed:.1f}s)[/bold blue]")
-            
-            # Start status display and update timer
-            with status:
-                # Update status every second in a separate thread
-                def status_updater():
-                    while not stop_updater.is_set():
-                        update_status()
-                        stop_updater.wait(1.0)  # Wait for 1 second or until stopped
-                
-                updater_thread = threading.Thread(target=status_updater, daemon=True)
-                updater_thread.start()
-                
-                try:
-                    final_event = self.agent.chat(prompt=user_prompt)
-                finally:
-                    # Signal the updater thread to stop
-                    stop_updater.set()
-                    # Wait a bit for the thread to clean up
-                    updater_thread.join(timeout=0.1)
-                
->>>>>>> a6848a82
-            if hasattr(self.agent, "set_latest_event"):
-                self.agent.set_latest_event(final_event)
-            self.agent.last_event = final_event
-            self._print_verbose_debug(f"agent.chat() returned: {final_event}")
-            self._print_verbose_final_event(final_event)
-            if on_event and final_event is not None:
-                on_event(final_event)
-                global_event_bus.publish(final_event)
-        except KeyboardInterrupt:
-            # Capture user interrupt / cancellation
-            self.console.print("[red]Interrupted by the user.[/red]")
-            try:
-                from janito.driver_events import RequestFinished, RequestStatus
-
-                # Record a synthetic "cancelled" final event so that downstream
-                # handlers (e.g. single_shot_mode.handler._post_prompt_actions)
-                # can reliably detect that the prompt was interrupted by the
-                # user and avoid showing misleading messages such as
-                # "No output produced by the model.".
-                if hasattr(self, "agent") and self.agent is not None:
-                    self.agent.last_event = RequestFinished(
-                        status=RequestStatus.CANCELLED,
-                        reason="Interrupted by the user",
-                    )
-            except Exception:
-                # Do not fail on cleanup – this hook is best-effort only.
-                pass
-
-    def _print_verbose_debug(self, message):
-        if hasattr(self.args, "verbose_agent") and self.args.verbose_agent:
-            print(f"[prompt_core][DEBUG] {message}")
-
-    def _print_verbose_final_event(self, final_event):
-        if hasattr(self.args, "verbose_agent") and self.args.verbose_agent:
-            print("[prompt_core][DEBUG] Received final_event from agent.chat:")
-            print(f"  [prompt_core][DEBUG] type={type(final_event)}")
-            print(f"  [prompt_core][DEBUG] content={final_event}")
-
-    def run_prompts(
-        self, prompts: list, raw: bool = False, on_event: Optional[Callable] = None
-    ) -> None:
-        """
-        Handles multiple prompts in sequence, collecting performance data for each.
-        """
-        for prompt in prompts:
-            self.run_prompt(prompt, raw=raw, on_event=on_event)
-        # No return value+"""
+Core PromptHandler: Handles prompt submission and response formatting for janito CLI (shared by single and chat modes).
+"""
+
+import time
+import sys
+from janito import __version__ as VERSION
+from janito.performance_collector import PerformanceCollector
+from rich.status import Status
+from rich.console import Console
+from typing import Any, Optional, Callable
+from janito.driver_events import (
+    RequestStarted,
+    RequestFinished,
+    RequestStatus,
+    RateLimitRetry,
+)
+from janito.tools.tool_events import ToolCallError, ToolCallStarted
+import threading
+from janito.cli.verbose_output import print_verbose_header
+from janito.event_bus import event_bus as global_event_bus
+
+
+class StatusRef:
+    def __init__(self):
+        self.status = None
+
+
+class PromptHandler:
+    args: Any
+    agent: Any
+    performance_collector: PerformanceCollector
+    console: Console
+    provider_instance: Any
+
+    def __init__(self, args: Any, conversation_history, provider_instance) -> None:
+        self.temperature = args.temperature if hasattr(args, "temperature") else None
+        """
+        Initialize PromptHandler.
+        :param args: CLI or programmatic arguments for provider/model selection, etc.
+        :param conversation_history: LLMConversationHistory object for multi-turn chat mode.
+        :param provider_instance: An initialized provider instance.
+        """
+        self.args = args
+        self.conversation_history = conversation_history
+        self.provider_instance = provider_instance
+        self.agent = None
+        from janito.perf_singleton import performance_collector
+
+        self.performance_collector = performance_collector
+        self.console = Console()
+
+    def _handle_inner_event(self, inner_event, on_event, status):
+        if on_event:
+            on_event(inner_event)
+        from janito.tools.tool_events import ToolCallFinished, ToolCallStarted
+
+        if isinstance(inner_event, ToolCallStarted):
+            return self._handle_tool_call_started(inner_event, status)
+        if isinstance(inner_event, ToolCallFinished):
+            return self._handle_tool_call_finished(inner_event)
+        if isinstance(inner_event, RateLimitRetry):
+            return self._handle_rate_limit_retry(inner_event, status)
+        if isinstance(inner_event, RequestFinished):
+            if getattr(inner_event, "status", None) == "error":
+                return self._handle_request_finished_error(inner_event, status)
+            if getattr(inner_event, "status", None) in (
+                RequestStatus.EMPTY_RESPONSE,
+                RequestStatus.TIMEOUT,
+            ):
+                return self._handle_empty_or_timeout(inner_event, status)
+            status.update("[bold green]Received response![bold green]")
+            return "break"
+        if isinstance(inner_event, ToolCallError):
+            return self._handle_tool_call_error(inner_event, status)
+        event_type = type(inner_event).__name__
+        self.console.print(
+            f"[yellow]Warning: Unknown event type encountered: {event_type}[yellow]"
+        )
+        return None
+
+    def _clear_current_line(self):
+        """
+        Clears the current line in the terminal and returns the cursor to column 1.
+        """
+        # Use raw ANSI escape sequences but write directly to the underlying file
+        # to bypass Rich's escaping/interpretation
+        if hasattr(self.console, "file") and hasattr(self.console.file, "write"):
+            self.console.file.write("\r\033[2K")
+            self.console.file.flush()
+        else:
+            # Fallback to sys.stdout if console.file is not available
+            sys.stdout.write("\r\033[2K")
+            sys.stdout.flush()
+
+    def _handle_tool_call_started(self, inner_event, status):
+        """Handle ToolCallStarted event - clear the status before any tool execution."""
+        # Always clear the status when any tool starts to avoid cluttering the UI
+        if status:
+            status.update("")
+            # Also clear the current line to ensure clean terminal output
+            self._clear_current_line()
+        return None
+
+    def _handle_tool_call_finished(self, inner_event):
+        if hasattr(self.args, "verbose_tools") and self.args.verbose_tools:
+            self.console.print(
+                f"[cyan][tools-adapter] Tool '{inner_event.tool_name}' result:[/cyan] {inner_event.result}"
+            )
+        else:
+            self.console.print(inner_event.result)
+        return None
+
+    def _handle_rate_limit_retry(self, inner_event, status):
+        status.update(
+            f"[yellow]Rate limited. Waiting {inner_event.retry_delay:.0f}s before retry (attempt {inner_event.attempt}).[yellow]"
+        )
+        return None
+
+    def _handle_request_finished_error(self, inner_event, status):
+        error_msg = (
+            inner_event.error if hasattr(inner_event, "error") else "Unknown error"
+        )
+        if (
+            "Status 429" in error_msg
+            and "Service tier capacity exceeded for this model" in error_msg
+        ):
+            status.update("[yellow]Service tier capacity exceeded, retrying...[yellow]")
+            return "break"
+        status.update(f"[bold red]Error: {error_msg}[bold red]")
+        self.console.print(f"[red]Error: {error_msg}[red]")
+        return "break"
+
+    def _handle_tool_call_error(self, inner_event, status):
+        error_msg = (
+            inner_event.error if hasattr(inner_event, "error") else "Unknown tool error"
+        )
+        tool_name = (
+            inner_event.tool_name if hasattr(inner_event, "tool_name") else "unknown"
+        )
+        status.update(f"[bold red]Tool Error in '{tool_name}': {error_msg}[bold red]")
+        self.console.print(f"[red]Tool Error in '{tool_name}': {error_msg}[red]")
+        return "break"
+
+    def _handle_empty_or_timeout(self, inner_event, status):
+        details = getattr(inner_event, "details", None) or {}
+        block_reason = details.get("block_reason")
+        block_msg = details.get("block_reason_message")
+        msg = details.get("message", "LLM returned an empty or incomplete response.")
+        driver_name = getattr(inner_event, "driver_name", "unknown driver")
+        if block_reason or block_msg:
+            status.update(
+                f"[bold yellow]Blocked by driver: {driver_name} | {block_reason or ''} {block_msg or ''}[bold yellow]"
+            )
+            self.console.print(
+                f"[yellow]Blocked by driver: {driver_name} (empty response): {block_reason or ''}\n{block_msg or ''}[/yellow]"
+            )
+        else:
+            status.update(
+                f"[yellow]LLM produced no output for this request (driver: {driver_name}).[/yellow]"
+            )
+            self.console.print(
+                f"[yellow]Warning: {msg} (driver: {driver_name})[/yellow]"
+            )
+        return "break"
+
+    def _process_event_iter(self, event_iter, on_event):
+        for event in event_iter:
+            # Handle exceptions from generation thread
+            if isinstance(event, dict) and event.get("type") == "exception":
+                self.console.print("[red]Exception in generation thread:[red]")
+                self.console.print(event.get("traceback", "No traceback available"))
+                break
+            if on_event:
+                on_event(event)
+            if isinstance(event, RequestStarted):
+                pass  # No change needed for started event
+            elif isinstance(event, RequestFinished) and getattr(
+                event, "status", None
+            ) in ("error", "cancelled"):
+                # Handle error/cancelled as needed
+                for inner_event in event_iter:
+                    result = self._handle_inner_event(inner_event, on_event, None)
+                    if result == "break":
+                        break
+                # After exiting, continue with next events (if any)
+            # Handle other event types outside the spinner if needed
+            elif isinstance(event, RequestFinished) and getattr(
+                event, "status", None
+            ) in (RequestStatus.EMPTY_RESPONSE, RequestStatus.TIMEOUT):
+                details = getattr(event, "details", None) or {}
+                block_reason = details.get("block_reason")
+                block_msg = details.get("block_reason_message")
+                msg = details.get(
+                    "message", "LLM returned an empty or incomplete response."
+                )
+                driver_name = getattr(event, "driver_name", "unknown driver")
+                if block_reason or block_msg:
+                    self.console.print(
+                        f"[yellow]Blocked by driver: {driver_name} (empty response): {block_reason or ''}\n{block_msg or ''}[/yellow]"
+                    )
+                else:
+                    self.console.print(
+                        f"[yellow]Warning: {msg} (driver: {driver_name})[/yellow]"
+                    )
+            else:
+                pass
+
+    def handle_prompt(
+        self, user_prompt, args=None, print_header=True, raw=False, on_event=None
+    ):
+        # args defaults to self.args for compatibility in interactive mode
+        args = (
+            args if args is not None else self.args if hasattr(self, "args") else None
+        )
+        # Join/cleanup prompt
+        if isinstance(user_prompt, list):
+            user_prompt = " ".join(user_prompt).strip()
+        else:
+            user_prompt = str(user_prompt).strip() if user_prompt is not None else ""
+        if not user_prompt:
+            raise ValueError("No user prompt was provided!")
+        if print_header and hasattr(self, "agent") and args is not None:
+            print_verbose_header(self.agent, args)
+        self.run_prompt(user_prompt, raw=raw, on_event=on_event)
+
+    def run_prompt(
+        self, user_prompt: str, raw: bool = False, on_event: Optional[Callable] = None
+    ) -> None:
+        """
+        Handles a single prompt, using the blocking event-driven chat interface.
+        Optionally takes an on_event callback for custom event handling.
+        """
+        try:
+            self._print_verbose_debug("Calling agent.chat()...")
+
+            # Show waiting status with elapsed time
+            start_time = time.time()
+
+            # Get provider and model info for status display
+            provider_name = (
+                self.agent.get_provider_name()
+                if hasattr(self.agent, "get_provider_name")
+                else "LLM"
+            )
+            model_name = (
+                self.agent.get_model_name()
+                if hasattr(self.agent, "get_model_name")
+                else "unknown"
+            )
+
+            status = Status(
+                f"[bold blue]Waiting for {provider_name} (model: {model_name})...[/bold blue]"
+            )
+            # Thread coordination event
+            stop_updater = threading.Event()
+
+            def update_status():
+                elapsed = time.time() - start_time
+                status.update(
+                    f"[bold blue]Waiting for {provider_name} (model: {model_name})... ({elapsed:.1f}s)[/bold blue]"
+                )
+
+            # Start status display and update timer
+            status.start()
+
+            # Update status every second in a separate thread
+            def status_updater():
+                while not stop_updater.is_set():
+                    update_status()
+                    stop_updater.wait(1.0)  # Wait for 1 second or until stopped
+
+            updater_thread = threading.Thread(target=status_updater, daemon=True)
+            updater_thread.start()
+
+            try:
+                # Stop status before calling agent.chat() to prevent interference with tools
+                status.stop()
+                # Clear the current line after status is stopped
+                self._clear_current_line()
+
+                final_event = self.agent.chat(prompt=user_prompt)
+            finally:
+                # Signal the updater thread to stop
+                stop_updater.set()
+                # Wait a bit for the thread to clean up
+                updater_thread.join(timeout=0.1)
+                # Clear the current line after status is suspended/closed
+                self._clear_current_line()
+            if hasattr(self.agent, "set_latest_event"):
+                self.agent.set_latest_event(final_event)
+            self.agent.last_event = final_event
+            self._print_verbose_debug(f"agent.chat() returned: {final_event}")
+            self._print_verbose_final_event(final_event)
+            if on_event and final_event is not None:
+                on_event(final_event)
+                global_event_bus.publish(final_event)
+        except KeyboardInterrupt:
+            # Capture user interrupt / cancellation
+            self.console.print("[red]Interrupted by the user.[/red]")
+            try:
+                from janito.driver_events import RequestFinished, RequestStatus
+
+                # Record a synthetic "cancelled" final event so that downstream
+                # handlers (e.g. single_shot_mode.handler._post_prompt_actions)
+                # can reliably detect that the prompt was interrupted by the
+                # user and avoid showing misleading messages such as
+                # "No output produced by the model.".
+                if hasattr(self, "agent") and self.agent is not None:
+                    self.agent.last_event = RequestFinished(
+                        status=RequestStatus.CANCELLED,
+                        reason="Interrupted by the user",
+                    )
+            except Exception:
+                # Do not fail on cleanup – this hook is best-effort only.
+                pass
+
+    def _print_verbose_debug(self, message):
+        if hasattr(self.args, "verbose_agent") and self.args.verbose_agent:
+            print(f"[prompt_core][DEBUG] {message}")
+
+    def _print_verbose_final_event(self, final_event):
+        if hasattr(self.args, "verbose_agent") and self.args.verbose_agent:
+            print("[prompt_core][DEBUG] Received final_event from agent.chat:")
+            print(f"  [prompt_core][DEBUG] type={type(final_event)}")
+            print(f"  [prompt_core][DEBUG] content={final_event}")
+
+    def run_prompts(
+        self, prompts: list, raw: bool = False, on_event: Optional[Callable] = None
+    ) -> None:
+        """
+        Handles multiple prompts in sequence, collecting performance data for each.
+        """
+        for prompt in prompts:
+            self.run_prompt(prompt, raw=raw, on_event=on_event)
+        # No return value